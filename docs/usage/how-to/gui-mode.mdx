---
title: GUI
description: High level overview of the Graphical User Interface (GUI) in OpenHands.
---

## Prerequisites

- [OpenHands is running](/usage/local-setup)

## Overview

### Initial Setup

1. Upon first launch, you'll see a settings popup.
2. Select an `LLM Provider` and `LLM Model` from the dropdown menus. If the required model does not exist in the list,
   select `see advanced settings`. Then toggle `Advanced` options and enter it with the correct prefix in the
   `Custom Model` text box.
3. Enter the corresponding `API Key` for your chosen provider.
4. Click `Save Changes` to apply the settings.

### Settings

You can use the Settings page at any time to:

- Setup the LLM provider and model for OpenHands.
- [Setup the search engine](/usage/search-engine-setup).
- [Configure MCP servers](/usage/mcp).
- [Connect to GitHub](/usage/how-to/gui-mode#github-setup) and [connect to GitLab](/usage/how-to/gui-mode#gitlab-setup)
- Set application settings like your preferred language, notifications and other preferences.
- Generate custom secrets.

#### GitHub Setup

OpenHands automatically exports a `GITHUB_TOKEN` to the shell environment if provided:

<AccordionGroup>
<Accordion title="Setting Up a GitHub Token">

  1. **Generate a Personal Access Token (PAT)**:
   - On GitHub, go to Settings > Developer Settings > Personal Access Tokens > Tokens (classic).
   - **New token (classic)**
     - Required scopes:
     - `repo` (Full control of private repositories)
   - **Fine-Grained Tokens**
     - All Repositories (You can select specific repositories, but this will impact what returns in repo search)
     - Minimal Permissions (Select `Meta Data = Read-only` read for search, `Pull Requests = Read and Write` and `Content = Read and Write` for branch creation)
  2. **Enter Token in OpenHands**:
   - In the Settings page, navigate to the `Git` tab.
   - Paste your token in the `GitHub Token` field.
   - Click `Save Changes` to apply the changes.

  If you're working with organizational repositories, additional setup may be required:

  1. **Check Organization Requirements**:
   - Organization admins may enforce specific token policies.
   - Some organizations require tokens to be created with SSO enabled.
   - Review your organization's [token policy settings](https://docs.github.com/en/organizations/managing-programmatic-access-to-your-organization/setting-a-personal-access-token-policy-for-your-organization).
  2. **Verify Organization Access**:
   - Go to your token settings on GitHub.
   - Look for the organization under `Organization access`.
   - If required, click `Enable SSO` next to your organization.
   - Complete the SSO authorization process.
</Accordion>

<Accordion title="Troubleshooting">
  Common issues and solutions:

  - **Token Not Recognized**:
     - Check that the token hasn't expired.
     - Verify the token has the required scopes.
     - Try regenerating the token.

  - **Organization Access Denied**:
     - Check if SSO is required but not enabled.
     - Verify organization membership.
     - Contact organization admin if token policies are blocking access.

  - **Verifying Token Works**:
     - The app will show a green checkmark if the token is valid.
     - Try accessing a repository to confirm permissions.
     - Check the browser console for any error messages.
</Accordion>
</AccordionGroup>

#### GitLab Setup

OpenHands automatically exports a `GITLAB_TOKEN` to the shell environment if provided:

<AccordionGroup>
<Accordion title="Setting Up a GitLab Token">
  1. **Generate a Personal Access Token (PAT)**:
   - On GitLab, go to User Settings > Access Tokens.
   - Create a new token with the following scopes:
     - `api` (API access)
     - `read_user` (Read user information)
     - `read_repository` (Read repository)
     - `write_repository` (Write repository)
   - Set an expiration date or leave it blank for a non-expiring token.
  2. **Enter Token in OpenHands**:
   - In the Settings page, navigate to the `Git` tab.
   - Paste your token in the `GitLab Token` field.
   - Click `Save Changes` to apply the changes.

  3. **(Optional): Restrict agent permissions**
   - Create another PAT using Step 1 and exclude `api` scope .
   - In the Settings page, in the `Secrets` tab, create a new secret `GITLAB_TOKEN` and paste your lower scope token.
   - OpenHands will use the higher scope token, and the agent will use the lower scope token
</Accordion>

<Accordion title="Troubleshooting">
  Common issues and solutions:

  - **Token Not Recognized**:
     - Ensure the token is properly saved in settings.
     - Check that the token hasn't expired.
     - Verify the token has the required scopes.

  - **Access Denied**:
     - Verify project access permissions.
     - Check if the token has the necessary scopes.
     - For group/organization repositories, ensure you have proper access.
</Accordion>
</AccordionGroup>

#### Advanced Settings

The `Advanced` settings allows configuration of additional LLM settings. Inside the Settings page, under the `LLM` tab,
toggle `Advanced` options to access additional settings.

- Custom Model: Use the `Custom Model` text box to manually enter a model. Make sure to use the correct prefix based on litellm docs.
- Base URL: Specify a `Base URL` if required by your LLM provider.
- Memory Condensation: The memory condenser manages the LLM's context by ensuring only the most important and relevant information is presented.
- Confirmation Mode: Enabling this mode will cause OpenHands to confirm an action with the user before performing it.

### Key Features

<<<<<<< HEAD
#### Azure DevOps Token Setup

OpenHands automatically exports an `AZURE_DEVOPS_TOKEN` to the shell environment if provided:

<details>
  <summary>Setting Up an Azure DevOps Token</summary>

  1. **Generate a Personal Access Token (PAT)**:
   - In Azure DevOps, click on your profile picture in the top right corner.
   - Select "Personal access tokens".
   - Click "New Token".
   - Give your token a name and select the appropriate scopes:
     - `Code` (Read & Write)
     - `Work Items` (Read & Write)
     - `Pull Request Threads` (Read & Write)
     - `Pull Request Contribute` (Read & Write)
   - Set an expiration date for your token.
   - Click "Create" and copy the token value.
  2. **Enter Token in OpenHands**:
   - Click the Settings button (gear icon).
   - Navigate to the `Git` tab.
   - Paste your token in the `Azure DevOps Token` field.
   - Click `Save Changes` to apply the changes.
</details>

<details>
  <summary>Troubleshooting</summary>

  Common issues and solutions:

  - **Token Not Recognized**:
     - Ensure the token is properly saved in settings.
     - Check that the token hasn't expired.
     - Verify the token has the required scopes.

  - **Access Denied**:
     - Verify project access permissions.
     - Check if the token has the necessary scopes.
     - For organization repositories, ensure you have proper access to the project.

  - **Organization/Project Format**:
     - Azure DevOps repositories are referenced in the format `{project}/{repository}`.
     - Make sure you're using the correct format when specifying repositories.
</details>

### Advanced Settings
=======
For an overview of the key features available inside a conversation, please refer to the [Key Features](/usage/key-features)
section of the documentation.
>>>>>>> fd3b4ac8

### Status Indicator

The status indicator located in the bottom left of the screen will cycle through a number of states as a new conversation
is loaded. Typically these include:

* `Disconnected` : The frontend is not connected to any conversation
* `Connecting` : The frontend is connecting a websocket to a conversation.
* `Building Runtime...` : The server is building a runtime. This is typically in development mode only while building a docker image.
* `Starting Runtime...` : The server is starting a new runtime instance - probably a new docker container or remote runtime.
* `Initializing Agent...` : The server is starting the agent loop. (This step does not appear at present with Nested runtimes)
* `Setting up workspace...` : Usually this means a `git clone ...` operation.
* `Setting up git hooks` : Setting up the git pre commit hooks for the workspace.
* `Agent is awaiting user input...` : Ready to go!

## Tips for Effective Use

- Be specific in your requests to get the most accurate and helpful responses, as described in the [prompting best practices](../prompting/prompting-best-practices).
- Use one of the recommended models, as described in the [LLMs section](usage/llms/llms.md).

## Other Ways to Run Openhands
- [Run OpenHands in a scriptable headless mode.](/usage/how-to/headless-mode)
- [Run OpenHands with a friendly CLI.](/usage/how-to/cli-mode)
- [Run OpenHands on GitHub issues with a GitHub action.](/usage/how-to/github-action)<|MERGE_RESOLUTION|>--- conflicted
+++ resolved
@@ -122,25 +122,12 @@
 </Accordion>
 </AccordionGroup>
 
-#### Advanced Settings
-
-The `Advanced` settings allows configuration of additional LLM settings. Inside the Settings page, under the `LLM` tab,
-toggle `Advanced` options to access additional settings.
-
-- Custom Model: Use the `Custom Model` text box to manually enter a model. Make sure to use the correct prefix based on litellm docs.
-- Base URL: Specify a `Base URL` if required by your LLM provider.
-- Memory Condensation: The memory condenser manages the LLM's context by ensuring only the most important and relevant information is presented.
-- Confirmation Mode: Enabling this mode will cause OpenHands to confirm an action with the user before performing it.
-
-### Key Features
-
-<<<<<<< HEAD
 #### Azure DevOps Token Setup
 
 OpenHands automatically exports an `AZURE_DEVOPS_TOKEN` to the shell environment if provided:
 
-<details>
-  <summary>Setting Up an Azure DevOps Token</summary>
+<AccordionGroup>
+<Accordion title="Setting Up an Azure DevOps Token">
 
   1. **Generate a Personal Access Token (PAT)**:
    - In Azure DevOps, click on your profile picture in the top right corner.
@@ -158,11 +145,9 @@
    - Navigate to the `Git` tab.
    - Paste your token in the `Azure DevOps Token` field.
    - Click `Save Changes` to apply the changes.
-</details>
-
-<details>
-  <summary>Troubleshooting</summary>
-
+</Accordion>
+
+<Accordion title="Troubleshooting">
   Common issues and solutions:
 
   - **Token Not Recognized**:
@@ -178,13 +163,23 @@
   - **Organization/Project Format**:
      - Azure DevOps repositories are referenced in the format `{project}/{repository}`.
      - Make sure you're using the correct format when specifying repositories.
-</details>
-
-### Advanced Settings
-=======
+</Accordion>
+</AccordionGroup>
+
+#### Advanced Settings
+
+The `Advanced` settings allows configuration of additional LLM settings. Inside the Settings page, under the `LLM` tab,
+toggle `Advanced` options to access additional settings.
+
+- Custom Model: Use the `Custom Model` text box to manually enter a model. Make sure to use the correct prefix based on litellm docs.
+- Base URL: Specify a `Base URL` if required by your LLM provider.
+- Memory Condensation: The memory condenser manages the LLM's context by ensuring only the most important and relevant information is presented.
+- Confirmation Mode: Enabling this mode will cause OpenHands to confirm an action with the user before performing it.
+
+### Key Features
+
 For an overview of the key features available inside a conversation, please refer to the [Key Features](/usage/key-features)
 section of the documentation.
->>>>>>> fd3b4ac8
 
 ### Status Indicator
 
